import fetch, { type Response } from 'node-fetch';
import type { CommandInteraction } from 'discord.js';
import type { NumberOfCurrentPlayers } from '../types.js';
import { GUILD_ID_CUTEDOG } from '../guilds.js';
import type { Guild } from '../guild.js';

function getColor(percent: number): string {
  if (percent <= 39)
    return '\u001b[31m'; //red
  else if (percent <= 69)
    return '\u001b[33m'; //yellow
  else return '\u001b[34m'; //blue
}

function getReviewLabel(percent: number): string {
  if (percent <= 19) return '(Overwhelmingly Negative)';
  if (percent <= 39) return '(Mostly Negative)';
  if (percent <= 69) return '(Mixed)';
  if (percent <= 79) return '(Mostly Positive)';
  if (percent <= 94) return '(Very Positive)';
  return '(Overwhelmingly Positive)';
}

function numberWithCommas(x: number): string {
  return x.toString().replace(/\B(?=(\d{3})+(?!\d))/g, ',');
}

const RECENT_REVIEW_REGEX = /([0-9]+)% of the ([0-9,]+) user reviews in the last 30 days are positive\./;
const ALL_REVIEWS_REGEX = /([0-9]+)% of the ([0-9,]+) user reviews for this game are positive\./;

<<<<<<< HEAD
export function steamHandler(gameId: string, guildId: string) {
  return async function (interaction: CommandInteraction): Promise<void> {
=======
export function steamHandler(gameId: string) {
  return async function (interaction: CommandInteraction, guild: Readonly<Guild>): Promise<void> {
>>>>>>> dd773869
    const defer = interaction.deferReply();
    try {
      const store = (async (): Promise<Response> => {
        return fetch(`https://store.steampowered.com/app/${gameId}`, {
          headers: {
            'User-Agent':
              'Mozilla/5.0 (Windows NT 10.0; Win64; x64) AppleWebKit/537.36 (KHTML, like Gecko) Chrome/91.0.4472.124 Safari/537.36',
            'Accept-Language': 'en-US,en;q=0.9'
          }
        });
      })();

      const numberOfCurrentPlayers = (async (): Promise<Response> => {
        return fetch(`https://api.steampowered.com/ISteamUserStats/GetNumberOfCurrentPlayers/v1/?appid=${gameId}`, {
          headers: {
            'User-Agent':
              'Mozilla/5.0 (Windows NT 10.0; Win64; x64) AppleWebKit/537.36 (KHTML, like Gecko) Chrome/91.0.4472.124 Safari/537.36',
            'Accept-Language': 'en-US,en;q=0.9'
          }
        });
      })();

      if (!(await store).ok) {
        await defer;
        await interaction.editReply('failed to get store page.');
        return;
      }
      if (!(await numberOfCurrentPlayers).ok) {
        await defer;
        await interaction.editReply('failed to get number of current players.');
        return;
      }

      const storeHtml = await (await store).text();
      const recentReviewsMatch = RECENT_REVIEW_REGEX.exec(storeHtml);
      const allReviewsMatch = ALL_REVIEWS_REGEX.exec(storeHtml);
      const playerCount = ((await (await numberOfCurrentPlayers).json()) as NumberOfCurrentPlayers).response
        .player_count;

      if (recentReviewsMatch === null) throw new Error('null recentReviewsMatch');
      if (allReviewsMatch === null) throw new Error('null allReviewsMatch');
      if (recentReviewsMatch.length < 3) throw new Error('recentReviewsMatch.length < 3');
      if (allReviewsMatch.length < 3) throw new Error('allReviewsMatch.length < 3');

      const recentReviewsPercent = parseInt(recentReviewsMatch[1], 10);
      const allReviewsPercent = parseInt(allReviewsMatch[1], 10);

      const recentReviewsColor = getColor(recentReviewsPercent);
      const allReviewsColor = getColor(allReviewsPercent);
      const recentReviewsLabel = getReviewLabel(recentReviewsPercent);
      const allReviewsLabel = getReviewLabel(allReviewsPercent);
      const reset = '\u001b[0m';

      const replyText =
        '```ansi\n' +
        `RECENT REVIEWS: \u001b[1m${recentReviewsColor}${recentReviewsPercent}% ${recentReviewsLabel}\u001b[0m ${reset} (${recentReviewsMatch[2]})\n` +
        `ALL REVIEWS: \u001b[1m${allReviewsColor}${allReviewsPercent}% ${allReviewsLabel}\u001b[0m ${reset} (${allReviewsMatch[2]})\n` +
        `PLAYERS RIGHT NOW: \u001b[1m\u001b[32m${numberWithCommas(playerCount)}\u001b[0m\n` + // Player count bold and green
        '```' +
<<<<<<< HEAD
        (guildId === GUILD_ID_CUTEDOG
=======
        (guild.ids.some((guildId) => guildId === GUILD_ID_CUTEDOG)
>>>>>>> dd773869
          ? "\n-# Disclaimer: This CuteDog_ server is filled with a bunch of sad man-children who would rather waste time bot-checking a game's Steam rating than actually getting better at the game itself."
          : '');

      await defer;
      await interaction.editReply(replyText);
    } catch (error) {
      console.log(`Error at steam --> ${error instanceof Error ? error.message : String(error)}`);

      await defer;
      await interaction.editReply('something went wrong.');
    }
  };
}<|MERGE_RESOLUTION|>--- conflicted
+++ resolved
@@ -28,13 +28,8 @@
 const RECENT_REVIEW_REGEX = /([0-9]+)% of the ([0-9,]+) user reviews in the last 30 days are positive\./;
 const ALL_REVIEWS_REGEX = /([0-9]+)% of the ([0-9,]+) user reviews for this game are positive\./;
 
-<<<<<<< HEAD
-export function steamHandler(gameId: string, guildId: string) {
-  return async function (interaction: CommandInteraction): Promise<void> {
-=======
 export function steamHandler(gameId: string) {
   return async function (interaction: CommandInteraction, guild: Readonly<Guild>): Promise<void> {
->>>>>>> dd773869
     const defer = interaction.deferReply();
     try {
       const store = (async (): Promise<Response> => {
@@ -94,11 +89,7 @@
         `ALL REVIEWS: \u001b[1m${allReviewsColor}${allReviewsPercent}% ${allReviewsLabel}\u001b[0m ${reset} (${allReviewsMatch[2]})\n` +
         `PLAYERS RIGHT NOW: \u001b[1m\u001b[32m${numberWithCommas(playerCount)}\u001b[0m\n` + // Player count bold and green
         '```' +
-<<<<<<< HEAD
-        (guildId === GUILD_ID_CUTEDOG
-=======
-        (guild.ids.some((guildId) => guildId === GUILD_ID_CUTEDOG)
->>>>>>> dd773869
+        (guild.id === GUILD_ID_CUTEDOG)
           ? "\n-# Disclaimer: This CuteDog_ server is filled with a bunch of sad man-children who would rather waste time bot-checking a game's Steam rating than actually getting better at the game itself."
           : '');
 
